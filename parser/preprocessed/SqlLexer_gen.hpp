--- conflicted
+++ resolved
@@ -12,13 +12,8 @@
 
 #define FLEX_SCANNER
 #define YY_FLEX_MAJOR_VERSION 2
-<<<<<<< HEAD
 #define YY_FLEX_MINOR_VERSION 5
 #define YY_FLEX_SUBMINOR_VERSION 35
-=======
-#define YY_FLEX_MINOR_VERSION 6
-#define YY_FLEX_SUBMINOR_VERSION 0
->>>>>>> 93547dc3
 #if YY_FLEX_SUBMINOR_VERSION > 0
 #define FLEX_BETA
 #endif
@@ -137,15 +132,7 @@
 
 /* Size of default input buffer. */
 #ifndef YY_BUF_SIZE
-#ifdef __ia64__
-/* On IA-64, the buffer size is 16k, not 8k.
- * Moreover, YY_BUF_SIZE is 2*YY_READ_BUF_SIZE in the general case.
- * Ditto for the __ia64__ case accordingly.
- */
-#define YY_BUF_SIZE 32768
-#else
 #define YY_BUF_SIZE 16384
-#endif /* __ia64__ */
 #endif
 
 #ifndef YY_TYPEDEF_YY_BUFFER_STATE
@@ -227,11 +214,7 @@
 
 /* Begin user sect3 */
 
-<<<<<<< HEAD
 #define quickstep_yywrap(n) 1
-=======
-#define quickstep_yywrap(yyscanner) (/*CONSTCOND*/1)
->>>>>>> 93547dc3
 #define YY_SKIP_YYWRAP
 
 #define yytext_ptr yytext_r
@@ -277,11 +260,11 @@
 
 FILE *quickstep_yyget_in (yyscan_t yyscanner );
 
-void quickstep_yyset_in  (FILE * _in_str ,yyscan_t yyscanner );
+void quickstep_yyset_in  (FILE * in_str ,yyscan_t yyscanner );
 
 FILE *quickstep_yyget_out (yyscan_t yyscanner );
 
-void quickstep_yyset_out  (FILE * _out_str ,yyscan_t yyscanner );
+void quickstep_yyset_out  (FILE * out_str ,yyscan_t yyscanner );
 
 yy_size_t quickstep_yyget_leng (yyscan_t yyscanner );
 
@@ -289,15 +272,8 @@
 
 int quickstep_yyget_lineno (yyscan_t yyscanner );
 
-void quickstep_yyset_lineno (int _line_number ,yyscan_t yyscanner );
-
-<<<<<<< HEAD
-=======
-int quickstep_yyget_column  (yyscan_t yyscanner );
-
-void quickstep_yyset_column (int _column_no ,yyscan_t yyscanner );
-
->>>>>>> 93547dc3
+void quickstep_yyset_lineno (int line_number ,yyscan_t yyscanner );
+
 YYSTYPE * quickstep_yyget_lval (yyscan_t yyscanner );
 
 void quickstep_yyset_lval (YYSTYPE * yylval_param ,yyscan_t yyscanner );
@@ -332,12 +308,7 @@
 
 /* Amount of stuff to slurp up with each read. */
 #ifndef YY_READ_BUF_SIZE
-#ifdef __ia64__
-/* On IA-64, the buffer size is 16k, not 8k */
-#define YY_READ_BUF_SIZE 16384
-#else
 #define YY_READ_BUF_SIZE 8192
-#endif /* __ia64__ */
 #endif
 
 /* Number of entries by which start-condition stack grows. */
@@ -372,16 +343,9 @@
 #undef YY_DECL
 #endif
 
-<<<<<<< HEAD
-#line 369 "../SqlLexer.lpp"
-
-
-#line 348 "SqlLexer_gen.hpp"
-=======
-#line 419 "../SqlLexer.lpp"
-
-
-#line 367 "SqlLexer_gen.hpp"
->>>>>>> 93547dc3
+#line 421 "../SqlLexer.lpp"
+
+
+#line 350 "SqlLexer_gen.hpp"
 #undef quickstep_yyIN_HEADER
 #endif /* quickstep_yyHEADER_H */